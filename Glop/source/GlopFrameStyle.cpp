--- conflicted
+++ resolved
@@ -47,8 +47,6 @@
 // TextPromptView
 // ==============
 
-<<<<<<< HEAD
-=======
 vector<TextPromptView*> TextPromptView::instances_;
 void TextPromptView::DeleteAll() {
   for (int i = 0; i < (int)instances_.size(); i++)
@@ -56,7 +54,6 @@
   instances_.clear();
 }
 
->>>>>>> 34730805
 void DefaultTextPromptView::OnResize(int rec_width, int rec_height, const TextFrame *text_frame,
                                      int *lp, int *tp, int *rp, int *bp) const {
   *tp = *bp = 0;
@@ -104,8 +101,6 @@
 // WindowView
 // ==========
 
-<<<<<<< HEAD
-=======
 vector<WindowView*> WindowView::instances_;
 void WindowView::DeleteAll() {
   for (int i = 0; i < (int)instances_.size(); i++)
@@ -113,7 +108,6 @@
   instances_.clear();
 }
 
->>>>>>> 34730805
 void DefaultWindowView::OnResize(int rec_width, int rec_height, bool has_title,
                                  int *title_l, int *title_t, int *title_r, int *title_b,
                                  int *inner_l, int *inner_t, int *inner_r, int *inner_b) const {
@@ -283,8 +277,6 @@
 // SliderView
 // ==========
 
-<<<<<<< HEAD
-=======
 vector<SliderView*> SliderView::instances_;
 void SliderView::DeleteAll() {
   for (int i = 0; i < (int)instances_.size(); i++)
@@ -292,7 +284,6 @@
   instances_.clear();
 }
 
->>>>>>> 34730805
 int DefaultSliderView::GetWidthOnResize(int rec_width, int rec_height, bool is_horizontal) const {
   return max(int(min(window()->GetWidth(), window()->GetHeight()) * width_), 2);
 }
@@ -375,13 +366,6 @@
 }
 
 void DefaultMenuView::Render(int x1, int y1, int x2, int y2, int sel_x1, int sel_y1, int sel_x2,
-<<<<<<< HEAD
-                             int sel_y2, bool is_in_focus, const List<GlopFrame *> &items) const {
-  Color color = (is_in_focus? selection_color_ : selection_color_no_focus_);
-  GlUtils2d::FillRectangle(sel_x1, sel_y1, sel_x2, sel_y2, color);
-  for (List<GlopFrame*>::const_iterator it = items.begin(); it != items.end(); ++it)
-    (*it)->Render();
-=======
                              int sel_y2, bool is_in_focus,
                              const List<GlopFrame *> &visible_items) const {
   Color color = (is_in_focus? selection_color_ : selection_color_no_focus_);
@@ -399,16 +383,11 @@
   for (int i = 0; i < (int)instances_.size(); i++)
     delete instances_[i];
   instances_.clear();
->>>>>>> 34730805
 }
 
 // Globals
 // =======
-<<<<<<< HEAD
-GuiTextStyle *gGuiTextStyle = 0;
-=======
 GuiTextStyle gGuiTextStyle(kDefaultTextColor, kDefaultTextHeight, 0, 0);
->>>>>>> 34730805
 InputBoxView *gInputBoxView = 0;
 TextPromptView *gTextPromptView = 0;
 ArrowView *gArrowView = 0;
@@ -417,26 +396,6 @@
 WindowView *gWindowView = 0;
 MenuView *gMenuView = 0;
 DialogView *gDialogView = 0;
-<<<<<<< HEAD
-
-template<class T> static void SafeDelete(T *& data) {
-  if (data != 0) {
-    delete data;
-    data = 0;
-  }
-}
-
-void ClearFrameStyle() {
-  SafeDelete(gGuiTextStyle);
-  SafeDelete(gInputBoxView);
-  SafeDelete(gTextPromptView);
-  SafeDelete(gArrowView);
-  SafeDelete(gButtonView);
-  SafeDelete(gSliderView);
-  SafeDelete(gWindowView);
-  SafeDelete(gMenuView);
-  SafeDelete(gDialogView);
-=======
 
 void ClearFrameStyle() {
   InputBoxView::DeleteAll();
@@ -447,32 +406,23 @@
   WindowView::DeleteAll();
   MenuView::DeleteAll();
   DialogView::DeleteAll();
->>>>>>> 34730805
 }
 
 void InitDefaultFrameStyle(Font *font) {
   ClearFrameStyle();
-<<<<<<< HEAD
-  gGuiTextStyle = new GuiTextStyle(kDefaultTextColor, kDefaultTextHeight, font, 0);
-=======
   gGuiTextStyle = GuiTextStyle(kDefaultTextColor, kDefaultTextHeight, font, 0);
->>>>>>> 34730805
   gInputBoxView = new DefaultInputBoxView();
   gTextPromptView = new DefaultTextPromptView(font);
   gArrowView = new DefaultArrowView();
   gButtonView = new DefaultButtonView();
   gSliderView = new DefaultSliderView(gArrowView, gButtonView);
   gWindowView = new DefaultWindowView(font);
-<<<<<<< HEAD
-  gMenuView = new DefaultMenuView(font);
-=======
   DefaultTextPromptView *menu_text_prompt_view = new DefaultTextPromptView(font);
   menu_text_prompt_view->SetTextStyle(
     GuiTextStyle(kDefaultMenuTextPromptColor, kDefaultTextHeight, font, 0));
   menu_text_prompt_view->SetCursorColor(kDefaultMenuTextPromptCursorColor);
   menu_text_prompt_view->SetHighlightColor(kDefaultMenuTextPromptHighlightColor);
   gMenuView = new DefaultMenuView(font, menu_text_prompt_view);
->>>>>>> 34730805
   gDialogView = new DefaultDialogView(gInputBoxView, gTextPromptView, gWindowView, gButtonView,
                                       gSliderView, font);
 }