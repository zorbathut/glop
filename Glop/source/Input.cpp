// Includes
#include "Input.h"
#include "GlopWindow.h"
#include "System.h"
#include "Thread.h"
#include "Os.h"

// Constants
const float kBaseMouseSensitivity = 3.0f;
const float kJoystickAxisThreshold = 0.2f;
const int kDoublePressThreshold = 200;
const int kJoystickRefreshDelay = 250;
const char *const kKeyNames[] = {
  "None", "Any",
  0, 0, 0, 0, 0,                                                            // 0 
  0, 0, 0, "Backspace", "Tab",
  0, 0, 0, "Enter", 0,
  0, 0, 0, 0, 0,
  0, 0, 0, 0, 0,
  0, 0, "Escape", 0, 0,
  0, 0, "Space bar", 0, 0,
  0, 0, 0, 0, "'",
  0, 0, 0, 0, ",",
  "-", ".", "/", "0", "1",
  "2", "3", "4", "5", "6",                                                  // 50
  "7", "8", "9", 0, ";",
  0, "=", 0, 0, 0,
  0, 0, 0, 0, 0,
  0, 0, 0, 0, 0,
  0, 0, 0, 0, 0,
  0, 0, 0, 0, 0,
  0, 0, 0, 0, 0,
  0, "[", "\\", "]", 0,
  0, "`", "A", "B", "C",
  "D", "E", "F", "G", "H",                                                  // 100
  "I", "J", "K", "L", "M",
  "N", "O", "P", "Q", "R",
  "S", "T", "U", "V", "W",
  "X", "Y", "Z", 0, 0,
  0, 0, 0, 0, "F1",
  "F2", "F3", "F4", "F5", "F6",
  "F7", "F8", "F9", "F10", "F11",
  "F12", 0, 0, 0, 0,
  0, 0, 0, 0, 0,
  "Caps lock", "Num lock", "Scroll lock", "Print screen", "Pause",          // 150
  "Left shift", "Right shift", "Left control", "Right control", "Left alt",
  "Right alt", "LeftGui", "RightGui", 0, 0,
  0, "Right", "Left", "Up", "Down",
  "Key pad /", "Key pad *", "Key pad -", "Key pad +", "Key pad enter",
  "Key pad .", "Key pad =", "Key pad 0", "Key pad 1", "Key pad 2",
  "Key pad 3", "Key pad 4", "Key pad 5", "Key pad 6", "Key pad 7",
  "Key pad 8", "Key pad 9", 0, 0, 0,
  "Delete", "Home", "Insert", "End", "Page up",
  "Page down", 0, 0, 0, 0,
  0, 0, 0, 0, 0,                                                            // 200
  0, 0, 0, 0, 0,
  0, 0, 0, 0, 0,
  0, 0, 0, 0, 0,
  0, 0, 0, 0, 0,
  0, 0, 0, 0, 0,
  0, 0, 0, 0, 0,
  0, 0, 0, 0, 0,
  0, 0, 0, 0, 0,
  0, 0, 0, 0, 0,
  0, 0, 0, 0, 0,                                                            // 250
  0, 0, 0, 0, 0,
  0, 0, 0, 0, 0,
  0, 0, 0, 0, 0,
  0, 0, 0, 0, 0,
  0, 0, 0, 0, 0,
  0, 0, 0, 0, 0,
  0, 0, 0, 0, 0,
  0, 0, 0, 0, 0,
  0, 0, 0, 0, 0,
  "Mouse up", "Mouse right", "Mouse down", "Mouse left", "Mouse wheel up",  // 300
  "Mouse wheel down", "Left mouse button", "Right mouse button",
  "Middle mouse button", "Mouse button #4",
  "Mouse button #5", "Mouse button #6", "Mouse button #7", "Mouse button #8"};
const unsigned char kAsciiValues[] = {
  0, 0, 0, 0, 0, 0, 0, 0, 8, 9, 0, 0, 0, 13, 0, 
  0, 0, 0, 0, 0, 0, 0, 0, 0, 0, 0, 0, 27, 0, 0, 
  0, 0, 32, 0, 0, 0, 0, 0, 0, '\'', 0, 0, 0, 0, ',', 
  '-', '.', '/', '0', '1', '2', '3', '4', '5', '6', '7', '8', '9', 0, ';',
  0, '=', 0, 0, 0, 0, 0, 0, 0, 0, 0, 0, 0, 0, 0, 
  0, 0, 0, 0, 0, 0, 0, 0, 0, 0, 0, 0, 0, 0, 0, 
  0, '[', '\\', ']', 0, 0, '`', 'a', 'b', 'c', 'd', 'e', 'f', 'g', 'h',
  'i', 'j', 'k', 'l', 'm', 'n', 'o', 'p', 'q', 'r', 's', 't', 'u', 'v', 'w',
  'x', 'y', 'z', 0, 0, 0, 0, 0, 0, 0, 0, 0, 0, 0, 0, 
  0, 0, 0, 0, 0, 0, 0, 0, 0, 0, 0, 0, 0, 0, 0, 
  0, 0, 0, 0, 0, 0, 0, 0, 0, 0, 0, 0, 0, 0, 0,
  0, 0, 0, 0, 0, '/', '*', '-', '+', 13, '.', 0, 0, 0, 0,
  0, 0, 0, 0, 0, 0, 0, 0, 0, 0, 0, 0, 0, 0, 0, 
  0, 0, 0, 0, 0, 0, 0, 0, 0, 0, 0, 0, 0, 0, 0, 
  0, 0, 0, 0, 0, 0, 0, 0, 0, 0, 0, 0, 0, 0, 0, 
  0, 0, 0, 0, 0, 0, 0, 0, 0, 0, 0, 0, 0, 0, 0, 
  0, 0, 0, 0, 0, 0, 0, 0, 0, 0, 0, 0, 0, 0, 0, 
  0, 0, 0, 0, 0, 0, 0, 0, 0, 0, 0, 0, 0, 0, 0, 
  0, 0, 0, 0, 0, 0, 0, 0, 0, 0, 0, 0, 0, 0, 0, 
  0, 0, 0, 0, 0, 0, 0, 0, 0, 0, 0, 0, 0, 0, 0,
  0, 0, 0, 0, 0, 0, 0, 0, 0, 0, 0, 0, 0, 0};
const unsigned char kShiftedAsciiValues[] = {
  0, 0, 0, 0, 0, 0, 0, 0, 8, 9, 0, 0, 0, 13, 0, 
  0, 0, 0, 0, 0, 0, 0, 0, 0, 0, 0, 0, 27, 0, 0, 
  0, 0, 32, 0, 0, 0, 0, 0, 0, '"', 0, 0, 0, 0, '<', 
  '_', '>', '?', ')', '!', '@', '#', '$', '%', '^', '&', '*', '(', 0, ':',
  0, '+', 0, 0, 0, 0, 0, 0, 0, 0, 0, 0, 0, 0, 0, 
  0, 0, 0, 0, 0, 0, 0, 0, 0, 0, 0, 0, 0, 0, 0, 
  0, '{', '|', '}', 0, 0, '`', 'A', 'B', 'C', 'D', 'E', 'F', 'G', 'H',
  'I', 'J', 'K', 'L', 'M', 'N', 'O', 'P', 'Q', 'R', 'S', 'T', 'U', 'V', 'W',
  'X', 'Y', 'Z', 0, 0, 0, 0, 0, 0, 0, 0, 0, 0, 0, 0, 
  0, 0, 0, 0, 0, 0, 0, 0, 0, 0, 0, 0, 0, 0, 0, 
  0, 0, 0, 0, 0, 0, 0, 0, 0, 0, 0, 0, 0, 0, 0, 
  0, 0, 0, 0, 0, '/', '*', '-', '+', 13, '.', 0, 0, 0, 0,
  0, 0, 0, 0, 0, 0, 0, 0, 0, 0, 0, 0, 0, 0, 0, 
  0, 0, 0, 0, 0, 0, 0, 0, 0, 0, 0, 0, 0, 0, 0, 
  0, 0, 0, 0, 0, 0, 0, 0, 0, 0, 0, 0, 0, 0, 0, 
  0, 0, 0, 0, 0, 0, 0, 0, 0, 0, 0, 0, 0, 0, 0, 
  0, 0, 0, 0, 0, 0, 0, 0, 0, 0, 0, 0, 0, 0, 0, 
  0, 0, 0, 0, 0, 0, 0, 0, 0, 0, 0, 0, 0, 0, 0, 
  0, 0, 0, 0, 0, 0, 0, 0, 0, 0, 0, 0, 0, 0, 0, 
  0, 0, 0, 0, 0, 0, 0, 0, 0, 0, 0, 0, 0, 0, 0,
  0, 0, 0, 0, 0, 0, 0, 0, 0, 0, 0, 0, 0, 0};

// Globals
vector<string> Input::derived_key_names_;
vector<vector<Input::DerivedKeyBinding> > Input::derived_key_bindings_;

// Static accessor convenience method
Input *input() {
  return system()->window()->input();
}

// GlopKey
// =======

const string GlopKey::GetName() const {
  if (device == kDeviceKeyboard) {
    return kKeyNames[index + 2];
  } else if (device == kDeviceDerived) {
    return Input::derived_key_names_[index];
  } else {
    string result;
    if (device == kDeviceAnyJoystick)
      result = "Joystick ";
    else
      result = Format("Joystick #%d ", device + 1);
    if (index == kJoystickAxisUp)
      result += "up";
    else if (index == kJoystickAxisRight)
      result += "right";
    else if (index == kJoystickAxisDown)
      result += "down";
    else if (index == kJoystickAxisLeft)
      result += "left";
    else if (IsJoystickAxisPos())
      result += Format("axis #%d +", 1 + GetJoystickAxisNumber());
    else if (IsJoystickAxisNeg())
      result += Format("axis #%d -", 1 + GetJoystickAxisNumber());
    else if (IsJoystickHatUp())
      result += Format("hat #%d up", 1 + GetJoystickHatNumber());
    else if (IsJoystickHatRight())
      result += Format("hat #%d right", 1 + GetJoystickHatNumber());
    else if (IsJoystickHatDown())
      result += Format("hat #%d down", 1 + GetJoystickHatNumber());
    else if (IsJoystickHatLeft())
      result += Format("hat #%d left", 1 + GetJoystickHatNumber());
    else if (IsJoystickButton())
      result += Format("button #%d", 1 + GetJoystickButtonNumber());
    else
      ASSERT(false);
    return result;
  }
}

bool GlopKey::IsTrackable() const {
  return *this != kKeyPause && *this != kNoKey && *this != kAnyKey;
}

bool GlopKey::IsDerivedKey() const {
  return device == kDeviceAnyJoystick || device == kDeviceDerived;
}

bool GlopKey::IsKeyboardKey() const {
  return device == kDeviceKeyboard && index < kFirstMouseKeyIndex && index != kNoKey.index &&
         index != kAnyKey.index;
}

bool GlopKey::IsMouseKey() const {
  return device == kDeviceKeyboard && index >= kFirstMouseKeyIndex;
}

bool GlopKey::IsJoystickKey() const {
  return device != kDeviceKeyboard;
}

bool GlopKey::IsMouseMotion() const {
  return *this == kMouseUp || *this == kMouseRight || *this == kMouseDown || *this == kMouseLeft ||
         *this == kMouseWheelUp || *this == kMouseWheelDown;
}

bool GlopKey::IsJoystickAxis() const {
  return IsJoystickKey() && index >= kJoystickAxisStart && index < kJoystickAxisEnd;
}

bool GlopKey::IsJoystickAxisPos() const {
  return IsJoystickAxis() && (index - kJoystickAxisPos) % 2 == 0;
}

bool GlopKey::IsJoystickAxisNeg() const {
  return IsJoystickAxis() && (index - kJoystickAxisNeg) % 2 == 0;
}

bool GlopKey::IsJoystickHat() const {
  return IsJoystickKey() && index >= kJoystickHatStart && index < kJoystickHatEnd;
}

bool GlopKey::IsJoystickHatUp() const {
  return IsJoystickHat() && (index - kJoystickHatUp) % 4 == 0;
}

bool GlopKey::IsJoystickHatRight() const {
  return IsJoystickHat() && (index - kJoystickHatRight) % 4 == 0;
}

bool GlopKey::IsJoystickHatDown() const {
  return IsJoystickHat() && (index - kJoystickHatDown) % 4 == 0;
}

bool GlopKey::IsJoystickHatLeft() const {
  return IsJoystickHat() && (index - kJoystickHatLeft) % 4 == 0;
}

bool GlopKey::IsJoystickButton() const {
  return IsJoystickKey() && index >= kJoystickButtonStart && index < kJoystickButtonEnd;
}

bool GlopKey::IsMotionKey() const {
  return IsMouseMotion() || IsJoystickAxis() || IsJoystickHat();
}

bool GlopKey::IsModifierKey() const {
  return ((device == kDeviceKeyboard &&
          (index == kKeyLeftShift.index || index == kKeyRightShift.index ||
           index == kKeyLeftControl.index || index == kKeyRightControl.index ||
           index == kKeyLeftAlt.index || index == kKeyRightAlt.index)) ||
          (device == kDeviceDerived &&
          (index == kKeyEitherShift.index || index == kKeyEitherControl.index ||
           index == kKeyEitherAlt.index)));
}

int GlopKey::GetJoystickAxisNumber() const {
  return (index - kJoystickAxisStart) / 2;
}

int GlopKey::GetJoystickHatNumber() const {
  return (index - kJoystickHatStart) / 4;
}

int GlopKey::GetJoystickButtonNumber() const {
  return index - kJoystickButtonStart;
}

// KeyListener
// ===========

void KeyListener::BeginKeyListening() {
  if (listener_id_ == 0)
    listener_id_ = input()->key_listeners_.push_back(this);
}

void KeyListener::StopKeyListening() {
  if (listener_id_ != 0) {
    input()->key_listeners_.erase(listener_id_);
    listener_id_ = 0;
  }
}

// KeyState
// ========

Input::KeyState::KeyState()
: press_amount_now_(0), press_amount_frame_(0),
  is_down_now_(false), is_down_frame_(false),
<<<<<<< HEAD
  total_frame_time_(0),  double_press_time_left_(0),
  was_pressed_(false), was_pressed_no_repeats_(false), was_released_(false) {}

KeyEvent::Type Input::KeyState::SetIsDown(bool is_down) {
  bool changed_state = (is_down != is_down_now_);
  is_down_now_ = is_down;
  is_down_frame_ |= is_down;
  if (!changed_state)
    return KeyEvent::Nothing;
  if (is_down) {
    was_pressed_ = was_pressed_no_repeats_ = true;
=======
  total_frame_time_(0), double_press_time_left_(0), 
  was_pressed_(false), was_pressed_no_repeats_(false), was_released_(false) {}

KeyEvent::Type Input::KeyState::SetIsDown(bool is_down, bool generate_press_events) {
  if (is_down == is_down_now_)
    return KeyEvent::Nothing;
  is_down_now_ = is_down;
  is_down_frame_ |= is_down;
  if (!is_down) {
    was_released_ = true;
    return KeyEvent::Release;
  }
  if (generate_press_events) {
    was_pressed_ = true;
>>>>>>> 34730805
    if (double_press_time_left_ > 0) {
      double_press_time_left_ = 0;
      return KeyEvent::DoublePress;
    } else {
      double_press_time_left_ = kDoublePressThreshold;
      return KeyEvent::Press;
    }
  } else {
<<<<<<< HEAD
    was_released_ = true;
    return KeyEvent::Release;
  }
}

void Input::KeyState::OnKeyEventDt(int dt) {
=======
    return KeyEvent::Nothing;
  }
}

void Input::KeyState::OnDt(int dt) {
>>>>>>> 34730805
  press_amount_frame_ = (press_amount_frame_ * total_frame_time_ + press_amount_now_ * dt) /
                        (total_frame_time_ + dt);
  total_frame_time_ += dt;
  if (double_press_time_left_ > 0)
    double_press_time_left_ -= dt;
}

void Input::KeyState::Think() {
  press_amount_frame_ = press_amount_now_;
  total_frame_time_ = 0;
  is_down_frame_ = is_down_now_;
  was_pressed_ = was_pressed_no_repeats_ = was_released_ = false;
}

// Input status
// ============

unsigned char Input::GetAsciiValue(const GlopKey &key) const {
  if (!key.IsKeyboardKey() || IsKeyDownNow(kKeyEitherAlt) || IsKeyDownNow(kKeyEitherControl))
    return 0;
  if (key.index >= kKeyPad0.index && key.index <= kKeyPad9.index && IsNumLockSet())
    return '0' + (key.index - kKeyPad0.index);
  bool is_shift_down = IsKeyDownNow(kKeyEitherShift);
  if (key.index >= 'a' && key.index <= 'z' && IsCapsLockSet())
    is_shift_down = !is_shift_down;
  return (is_shift_down? kShiftedAsciiValues[key.index] : kAsciiValues[key.index]);
}

void Input::SetMousePosition(int x, int y) {
  Os::SetMousePosition(x + window_x_, y + window_y_);
}

void Input::ShowMouseCursor(bool is_visible) {
  is_cursor_visible_ = is_visible;
  UpdateOsCursorVisibility();
}

const GlopKey &Input::GetKeyPress(bool accept_clicks, bool accept_modifiers, bool accept_motion) {
  for (int i = 0; i < (int)pressed_keys_frame_.size(); i++) {
    const GlopKey &key = pressed_keys_frame_[i];
    if ((accept_clicks || key.IsMotionKey() || !key.IsMouseKey()) &&
        (accept_modifiers || !key.IsModifierKey()) &&
        (accept_motion || !key.IsMotionKey()) &&
        !key.IsDerivedKey())
      return key;
  }
  return kNoKey;
}

const GlopKey &Input::WaitForKeyPress(bool accept_clicks, bool accept_modifiers,
<<<<<<< HEAD
                                      bool accept_motion) {
  // Note that we need to think before checking for key presses. This ensures we don't exit
  // immediately if a key was already pressed this frame.
=======
                                      bool accept_motion) {                                        
  // Note that we need to think before checking for key presses. This ensures we don't exit
  // immediately if a key was already pressed this frame.
  system()->Think();
>>>>>>> 34730805
  while (1) {
    system()->Think();
    const GlopKey &key = GetKeyPress(accept_clicks, accept_modifiers, accept_motion);
    if (key != kNoKey)
      return key;
  }
}

void Input::ConfigureGuiKeys(bool keyboard_bindings, bool mouse_bindings, bool joystick_bindings) {
  for (int i = 3; i < kNumBasicDerivedKeys; i++)
    UnbindDerivedKey(GlopKey(i, kDeviceDerived));
  if (keyboard_bindings) {
    BindDerivedKey(kGuiKeyPageUp, kKeyPageUp);
    BindDerivedKey(kGuiKeyPageUp, kKeyPad9);
    BindDerivedKey(kGuiKeyPageDown, kKeyPageDown);
    BindDerivedKey(kGuiKeyPageDown, kKeyPad3);
    BindDerivedKey(kGuiKeyUp, kKeyUp);
    BindDerivedKey(kGuiKeyUp, kKeyPad8);
    BindDerivedKey(kGuiKeyRight, kKeyRight);
    BindDerivedKey(kGuiKeyRight, kKeyPad6);
    BindDerivedKey(kGuiKeyDown, kKeyDown);
    BindDerivedKey(kGuiKeyDown, kKeyPad2);
    BindDerivedKey(kGuiKeyLeft, kKeyLeft);
    BindDerivedKey(kGuiKeyLeft, kKeyPad4);
    BindDerivedKey(kGuiKeyConfirm, kKeyEnter);
    BindDerivedKey(kGuiKeyConfirm, kKeyPadEnter);
    BindDerivedKey(kGuiKeyCancel, kKeyEscape);
    BindDerivedKey(kGuiKeySelectPrev, kKeyTab, kKeyEitherShift, kKeyEitherAlt, true, false);
    BindDerivedKey(kGuiKeySelectNext, kKeyTab, kKeyEitherShift, kKeyEitherAlt, false, false);
  }
  if (mouse_bindings) {
    BindDerivedKey(kGuiKeyScrollUp, kMouseWheelUp);
    BindDerivedKey(kGuiKeyScrollDown, kMouseWheelDown);
    BindDerivedKey(kGuiKeyPrimaryClick, kMouseLButton);
    BindDerivedKey(kGuiKeySecondaryClick, kMouseRButton);
  }
  if (joystick_bindings) {
    BindDerivedKey(kGuiKeyUp, GetJoystickUp());
    BindDerivedKey(kGuiKeyRight, GetJoystickRight());
    BindDerivedKey(kGuiKeyDown, GetJoystickDown());
    BindDerivedKey(kGuiKeyLeft, GetJoystickLeft());
    BindDerivedKey(kGuiKeyConfirm, GetJoystickButton(0));
    BindDerivedKey(kGuiKeySelectPrev, GetJoystickUp());
    BindDerivedKey(kGuiKeySelectPrev, GetJoystickLeft());
    BindDerivedKey(kGuiKeySelectPrev, GetJoystickAxisNeg(2));
    BindDerivedKey(kGuiKeySelectPrev, GetJoystickAxisNeg(3));
    BindDerivedKey(kGuiKeySelectNext, GetJoystickDown());
    BindDerivedKey(kGuiKeySelectNext, GetJoystickRight());
    BindDerivedKey(kGuiKeySelectNext, GetJoystickAxisPos(2));
    BindDerivedKey(kGuiKeySelectNext, GetJoystickAxisPos(3));
  }
}

GlopKey Input::AllocateDerivedKey(const string &key_name) {
  derived_key_names_.push_back(key_name);
  derived_key_bindings_.push_back(vector<DerivedKeyBinding>(0));
  return GlopKey(GetNumDerivedKeys() - 1, kDeviceDerived);
}

void Input::UnbindDerivedKey(const GlopKey &derived_key) {
  int index = derived_key.index;
  ASSERT(derived_key.device == kDeviceDerived);
  ASSERT(index >= kNumFixedDerivedKeys && index < GetNumDerivedKeys());
  derived_key_bindings_[index].clear();
}

void Input::BindDerivedKey(const GlopKey &derived_key, const GlopKey &key) {
  Input::BindDerivedKey(derived_key, key, vector<GlopKey>(0), vector<bool>(0));
}

void Input::BindDerivedKey(const GlopKey &derived_key, const GlopKey &key,
                           const GlopKey &modifier, bool down) {
  BindDerivedKey(derived_key, key, vector<GlopKey>(1, modifier), vector<bool>(1, down));
}

void Input::BindDerivedKey(const GlopKey &derived_key, const GlopKey &key,
                           const GlopKey &modifier1, const GlopKey &modifier2,
                           bool down1, bool down2) {
  vector<GlopKey> modifiers;
  modifiers.push_back(modifier1);
  modifiers.push_back(modifier2);
  vector<bool> down;
  down.push_back(down1);
  down.push_back(down2);
  BindDerivedKey(derived_key, key, modifiers, down);
}

void Input::BindDerivedKey(const GlopKey &derived_key, const GlopKey &key,
                           const vector<GlopKey> &modifiers, const vector<bool> &down) {
  int index = derived_key.index;
  ASSERT(derived_key.device == kDeviceDerived);
  ASSERT(index >= kNumFixedDerivedKeys && index < GetNumDerivedKeys());
  ASSERT(modifiers.size() == down.size());
  for (int i = 0; i < (int)modifiers.size(); i++)
    ASSERT(modifiers[i].device != kDeviceDerived || modifiers[i].index < index);
  derived_key_bindings_[index].push_back(DerivedKeyBinding(key, modifiers, down));
}

void Input::ClearDerivedKeys() {
  derived_key_names_.resize(kNumBasicDerivedKeys);
  derived_key_bindings_.resize(kNumBasicDerivedKeys);
}

// KeyTracker
// ==========

Input::KeyTracker::KeyTracker()
<<<<<<< HEAD
: requested_press_amount_(0), release_delay_left_(0), release_delay_(0), repeat_delay_left_(0) {}
=======
: requested_press_amount_(0), release_delay_left_(0), release_delay_(0),
  repeat_delay_left_(0) {}
>>>>>>> 34730805

KeyEvent::Type Input::KeyTracker::SetPressAmount(float amount) {
  requested_press_amount_ = amount;

  // Handle presses
  if (amount > 0) {
    state_.SetPressAmount(amount);
    release_delay_left_ = release_delay_;
    if (!state_.IsDownNow()) {
      repeat_delay_left_ = kRepeatDelay;
<<<<<<< HEAD
      return state_.SetIsDown(true);
=======
      return state_.SetIsDown(true, true);
>>>>>>> 34730805
    }

    // For the mouse wheel, we hold the press amount down for a period of time to make it function
    // similar to other keys for smooth movement. However, tracking presses is done much better by
    // just sending events directly from the Os.
    if (mouse_wheel_hack_)
      return KeyEvent::RepeatPress;
  }

  // Handle releases
  else if (state_.IsDownNow()) {
    if (release_delay_ == 0) {
      state_.SetPressAmount(0);
<<<<<<< HEAD
      return state_.SetIsDown(false);
=======
      return state_.SetIsDown(false, true);
>>>>>>> 34730805
    } else if (!mouse_wheel_hack_) {
      state_.SetPressAmount(0);
    }
  }
  return KeyEvent::Nothing;
}

KeyEvent::Type Input::KeyTracker::Clear() {
  state_.SetPressAmount(0);
<<<<<<< HEAD
  return state_.SetIsDown(false);
}

KeyEvent::Type Input::KeyTracker::OnKeyEventDt(int dt) {
  if (dt == 0)
    return KeyEvent::Nothing;
  state_.OnKeyEventDt(dt);
=======
  return state_.SetIsDown(false, true);
}

KeyEvent::Type Input::KeyTracker::OnDt(int dt) {
  if (dt == 0)
    return KeyEvent::Nothing;
  state_.OnDt(dt);
>>>>>>> 34730805

  if (state_.IsDownNow()) {
    // Handle releases
    if (requested_press_amount_ == 0) {
      release_delay_left_ -= dt;
      if (release_delay_left_ <= 0) {
        state_.SetPressAmount(0);
<<<<<<< HEAD
        return state_.SetIsDown(false);
=======
        return state_.SetIsDown(false, true);
>>>>>>> 34730805
      }
    }

    // Handle repeat events
    if (state_.IsDownNow() && !mouse_wheel_hack_) {
      repeat_delay_left_ -= dt;
      if (repeat_delay_left_ <= 0) {
<<<<<<< HEAD
        state_.OnKeyEventRepeatPress();
=======
        state_.OnKeyEvent(KeyEvent::RepeatPress);
>>>>>>> 34730805
        repeat_delay_left_ += kRepeatRate;
        return KeyEvent::RepeatPress;
      }
    }
  }
  return KeyEvent::Nothing;
}

// Private member functions
// ========================

void Input::InitDerivedKeys() {
 // Allocate the derived keys
  ASSERT(kKeyEitherShift == AllocateDerivedKey("Shift"));
  ASSERT(kKeyEitherControl == AllocateDerivedKey("Control"));
  ASSERT(kKeyEitherAlt == AllocateDerivedKey("Alt"));
  ASSERT(kGuiKeyPageUp == AllocateDerivedKey("Gui page up"));
  ASSERT(kGuiKeyPageRight == AllocateDerivedKey("Gui page right"));
  ASSERT(kGuiKeyPageDown == AllocateDerivedKey("Gui page down"));
  ASSERT(kGuiKeyPageLeft == AllocateDerivedKey("Gui page left"));
  ASSERT(kGuiKeyScrollUp == AllocateDerivedKey("Gui scroll up"));
  ASSERT(kGuiKeyScrollRight == AllocateDerivedKey("Gui scroll right"));
  ASSERT(kGuiKeyScrollDown == AllocateDerivedKey("Gui scroll down"));
  ASSERT(kGuiKeyScrollLeft == AllocateDerivedKey("Gui scroll left"));
  ASSERT(kGuiKeyUp == AllocateDerivedKey("Gui up"));
  ASSERT(kGuiKeyRight == AllocateDerivedKey("Gui right"));
  ASSERT(kGuiKeyDown == AllocateDerivedKey("Gui down"));
  ASSERT(kGuiKeyLeft == AllocateDerivedKey("Gui left"));
  ASSERT(kGuiKeyConfirm == AllocateDerivedKey("Gui confirm"));
  ASSERT(kGuiKeyCancel == AllocateDerivedKey("Gui cancel"));
  ASSERT(kGuiKeyPrimaryClick == AllocateDerivedKey("Gui primary click"));
  ASSERT(kGuiKeySecondaryClick == AllocateDerivedKey("Gui secondary click"));
  ASSERT(kGuiKeySelectNext == AllocateDerivedKey("Gui select next"));
  ASSERT(kGuiKeySelectPrev == AllocateDerivedKey("Gui select prev"));
  ASSERT(kGuiKeySelectPrev.index == kNumBasicDerivedKeys - 1);

  // Bind the derived keys
  derived_key_bindings_[kKeyEitherShift.index].push_back(DerivedKeyBinding(kKeyLeftShift));
  derived_key_bindings_[kKeyEitherShift.index].push_back(DerivedKeyBinding(kKeyRightShift));
  derived_key_bindings_[kKeyEitherControl.index].push_back(DerivedKeyBinding(kKeyLeftControl));
  derived_key_bindings_[kKeyEitherControl.index].push_back(DerivedKeyBinding(kKeyRightControl));
  derived_key_bindings_[kKeyEitherAlt.index].push_back(DerivedKeyBinding(kKeyLeftAlt));
  derived_key_bindings_[kKeyEitherAlt.index].push_back(DerivedKeyBinding(kKeyRightAlt));
  ConfigureGuiKeys(true, true, false);
}

Input::Input(GlopWindow *window)
: window_(window),
  last_poll_time_set_(false),
  window_x_(-1), window_y_(-1),
  mouse_sensitivity_(1), 
  mouse_x_(0), mouse_y_(0),
  mouse_dx_(0), mouse_dy_(0),
  is_cursor_visible_(true),
  os_is_cursor_visible_(true),
  num_joysticks_(0),
  joystick_refresh_time_(kJoystickRefreshDelay),
  requested_joystick_refresh_(true) {
  GetNonDerivedKeyTracker(kMouseUp)->SetReleaseDelay(100, false);
  GetNonDerivedKeyTracker(kMouseRight)->SetReleaseDelay(100, false);
  GetNonDerivedKeyTracker(kMouseDown)->SetReleaseDelay(100, false);
  GetNonDerivedKeyTracker(kMouseLeft)->SetReleaseDelay(100, false);
  GetNonDerivedKeyTracker(kMouseWheelUp)->SetReleaseDelay(150, true);
  GetNonDerivedKeyTracker(kMouseWheelDown)->SetReleaseDelay(150, true);
}

// Performs all per-frame logic for the input manager. lost_focus indicates whether the owning
// window either lost input focus or was recreated during the last frame. In either case, we need
// to forget all key down information because it may no longer be current.
void Input::Think(bool lost_focus, int frame_dt) {
  // Update all editable derived keys - this is useful in the case that the user has changed their
  // definitions since the last frame. We do it here rather than at key-binding time since the data
  // here is naturally tied to a single window, but key binding is naturally static across all
  // windows.
  derived_key_states_.resize(GetNumDerivedKeys());
  for (int i = 0; i < GetNumDerivedKeys(); i++) {
    GlopKey key(i, kDeviceDerived);
<<<<<<< HEAD
    vector<KeyEvent> key_events;
    UpdateDerivedKeyState(key, &key_events);
    if (key_events.size() > 0)
      OnKeyEvents(key_events, 0);
  }

  // Update mouse and joystick status. If the number of joysticks changes, we do a full reset of all
  // input data.
=======
    vector<GlopKey> released_keys;
    UpdateDerivedKeyState(key, &released_keys);
    if (released_keys.size() > 0)
      OnKeyEvent(KeyEvent(released_keys, KeyEvent::Release));
  }

  // Update mouse and joystick status. If the number of joysticks changes, we do a full reset of
  // all input data.
>>>>>>> 34730805
  UpdateOsCursorVisibility();
  if (joystick_refresh_time_ < kJoystickRefreshDelay) {
    joystick_refresh_time_ += frame_dt;
  } else if (requested_joystick_refresh_) {
    Os::RefreshJoysticks(window_->os_data_);
    int new_num_joysticks = Os::GetNumJoysticks(window_->os_data_);
    if (num_joysticks_ != new_num_joysticks) {
      lost_focus = true;
      num_joysticks_ = new_num_joysticks;
      joystick_key_trackers_.clear();
      joystick_key_trackers_.resize(num_joysticks_, vector<KeyTracker>(kNumJoystickKeys));
    }
    joystick_refresh_time_ = 0;
    requested_joystick_refresh_ = false;
  }

  // What has happened since our last poll? Even if we have gone out of focus, we still promise to
  // call Os::GetInputEvents.
  vector<Os::KeyEvent> os_events = Os::GetInputEvents(window_->os_data_);
  Os::GetWindowPosition(window_->os_data_, &window_x_, &window_y_);
  int n = (int)os_events.size();
  ASSERT(n > 0);

  // If we have lost focus, clear all key state. Note that down_keys_frame_ is rebuilt every frame
  // regardless, so we do not need to worry about it here.
  if (lost_focus) {
    // Set the current state
    is_num_lock_set_ = os_events[n - 1].is_num_lock_set;
    is_caps_lock_set_ = os_events[n - 1].is_caps_lock_set;
    mouse_x_ = os_events[n - 1].cursor_x - window_x_;
    mouse_y_ = os_events[n - 1].cursor_y - window_y_;

    // Release all keys. Releasing each non-derived key will also release the derived keys, but
    // we need to explicitly recalculate the press amount (to 0) for derived keys.
    for (int i = kMinDevice; i <= GetMaxDevice(); i++)
    for (int j = 0; j < GetNumKeys(i); j++)
    if (!GlopKey(j, i).IsDerivedKey()) {
<<<<<<< HEAD
      if (GetNonDerivedKeyTracker(GlopKey(j, i))->Clear() == KeyEvent::Release) {
        UpdateDerivedKeyStatesAndProcessEvents(GlopKey(j, i),
          vector<KeyEvent>(1, KeyEvent(GlopKey(j, i), KeyEvent::Release)));
      }
=======
      if (GetNonDerivedKeyTracker(GlopKey(j, i))->Clear() == KeyEvent::Release)
        UpdateDerivedKeyStatesAndProcessEvents(GlopKey(j, i), KeyEvent::Release);
>>>>>>> 34730805
    }
  }

  // Do all per-frame logic on keys.
  down_keys_frame_.clear();
  pressed_keys_frame_.clear();
  for (int i = kMinDevice; i <= GetMaxDevice(); i++)
  for (int j = 0; j < GetNumKeys(i); j++)
  if (GlopKey(j, i).IsDerivedKey())
    GetKeyState(GlopKey(j, i))->Think();
  else
    GetNonDerivedKeyTracker(GlopKey(j, i))->Think();

  // Now update key statuses for this frame. We only do this if !lost_focus. Otherwise, some down
  // key os_events might have been generated before losing focus, and the corresponding up key
  // event may never happen.
  if (!lost_focus)
  for (int i = 0; i < n; i++) {
    // Calculate the time differential for this phase and add mouse motion os_events. Note that we
    // do not assume the times are strictly increasing. This is because the dummy input event is
    // likely generated asynchronously from the other os_events, and could thus cause an
    // inconsistent ordering.
    const int kTimeGranularity = 10;
    int new_t = os_events[i].timestamp;
    int old_t = (i == 0? last_poll_time_ : os_events[i-1].timestamp);
    
    // Handle the case where last_poll_time_ is not yet initialized.
    if (!last_poll_time_set_) {
      last_poll_time_ = old_t = new_t;
      last_poll_time_set_ = true;
    }
    int t_boundary = ((old_t + kTimeGranularity - 1) / kTimeGranularity) * kTimeGranularity;

    // Update last_poll_time_, accounting for both overflow and for the fact that new_t may be
    // less than last_poll_time_.
    if ( (new_t - last_poll_time_) >= 0)
      last_poll_time_ = new_t;
    for (int t = t_boundary; (t - new_t) < 0; t += kTimeGranularity) {
      // Send elapsed time messages
      for (int j = kMinDevice; j <= GetMaxDevice(); j++)
      for (int k = 0; k < GetNumKeys(j); k++)
      if (GlopKey(k, j).IsDerivedKey()) {
<<<<<<< HEAD
        GetKeyState(GlopKey(k, j))->OnKeyEventDt(kTimeGranularity);
      } else {
        KeyTracker *info = GetNonDerivedKeyTracker(GlopKey(k, j));
        KeyEvent::Type type = info->OnKeyEventDt(kTimeGranularity);
        if (type != KeyEvent::Nothing) {
          UpdateDerivedKeyStatesAndProcessEvents(GlopKey(k, j),
            vector<KeyEvent>(1, KeyEvent(GlopKey(k, j), type)));
        }
=======
        GetKeyState(GlopKey(k, j))->OnDt(kTimeGranularity);
      } else {
        KeyTracker *info = GetNonDerivedKeyTracker(GlopKey(k, j));
        KeyEvent::Type type = info->OnDt(kTimeGranularity);
        if (type != KeyEvent::Nothing)
          UpdateDerivedKeyStatesAndProcessEvents(GlopKey(k, j), type);
>>>>>>> 34730805
      }
      float mouse_scale = mouse_sensitivity_ * kBaseMouseSensitivity / kTimeGranularity;
      SetNonDerivedKeyPressAmount(kMouseUp, -mouse_dy_ * mouse_scale);
      SetNonDerivedKeyPressAmount(kMouseRight, mouse_dx_ * mouse_scale);
      SetNonDerivedKeyPressAmount(kMouseDown, mouse_dy_ * mouse_scale);
      SetNonDerivedKeyPressAmount(kMouseLeft, -mouse_dx_ * mouse_scale);
      mouse_dx_ = mouse_dy_ = 0;
<<<<<<< HEAD
      OnKeyEvents(vector<KeyEvent>(0), kTimeGranularity);
=======
      OnKeyEvent(KeyEvent(kTimeGranularity));
>>>>>>> 34730805
    }

    // Update the new settings
    is_num_lock_set_ = os_events[i].is_num_lock_set;
    is_caps_lock_set_ = os_events[i].is_caps_lock_set;
    mouse_x_ = os_events[i].cursor_x - window_x_;
    mouse_y_ = os_events[i].cursor_y - window_y_;

    // Update the total mouse motion - note we do not actually send events until the time exceeds
    // kTimeGranularity, at which point we send them in the above loop.
    if (os_events[i].key == kNoKey) {
      mouse_dx_ += os_events[i].mouse_dx;
      mouse_dy_ += os_events[i].mouse_dy;
      continue;
    }

    // Process all key up/key down os_events from this phase
    ASSERT(!os_events[i].key.IsDerivedKey());
    SetNonDerivedKeyPressAmount(os_events[i].key, os_events[i].press_amount);
  }

  // Fill the down keys vector
  for (int i = kMinDevice; i <= GetMaxDevice(); i++)
  for (int j = 0; j < GetNumKeys(i); j++)
  if (GetKeyState(GlopKey(j, i))->IsDownFrame())
    down_keys_frame_.push_back(GlopKey(j, i));
}

<<<<<<< HEAD
=======
void Input::OnKeyEvent(const KeyEvent &event) {
  if (event.IsPress())
  for (int i = 0; i < (int)event.keys.size(); i++)
    pressed_keys_frame_.push_back(event.keys[i]);
  window_->OnKeyEvent(event);
  for (List<KeyListener*>::iterator it = key_listeners_.begin();
       it != key_listeners_.end(); ++it)
    (*it)->OnKeyEvent(event);
}

>>>>>>> 34730805
// Updates the press amount of a non-derived key, propogating the effect to derived keys, and
// handling any events caused in the meantime.
void Input::SetNonDerivedKeyPressAmount(const GlopKey &key, float press_amount) {
  // Get the key information and adjust the press amount to account for deadzone
  KeyTracker *info = GetNonDerivedKeyTracker(key);
  if (key.IsJoystickAxis())
    press_amount = (press_amount - kJoystickAxisThreshold) / (1 - kJoystickAxisThreshold);
  float old_press_amount = info->GetPressAmountNow();
  press_amount = max(press_amount, 0.0f);
<<<<<<< HEAD
  vector<KeyEvent> key_events;
  KeyEvent::Type type = info->SetPressAmount(press_amount);

  // Handle events
  if (type != KeyEvent::Nothing)
    key_events.push_back(KeyEvent(key, type));
  else if (press_amount == old_press_amount)
    return;
  UpdateDerivedKeyStatesAndProcessEvents(key, key_events);
}

// Recalculates all state for derived keys that could depend on key, and generate events for them.
// Also, handle all events explicitly given to us in events_so_far
void Input::UpdateDerivedKeyStatesAndProcessEvents(const GlopKey &key,
  const vector<KeyEvent> &events_so_far) {
  vector<KeyEvent> key_events = events_so_far;
  if (key.IsJoystickKey()) {
    if (key.IsJoystickAxis()) {
      UpdateDerivedKeyState(GetJoystickAxisPos(key.GetJoystickAxisNumber()), &key_events);
      UpdateDerivedKeyState(GetJoystickAxisNeg(key.GetJoystickAxisNumber()), &key_events);
    } else {
      UpdateDerivedKeyState(GlopKey(key.index, kDeviceAnyJoystick), &key_events);
=======
  KeyEvent::Type type = info->SetPressAmount(press_amount);
  vector<GlopKey> keys_affected;

  // Handle events
  if (type == KeyEvent::Nothing && press_amount == old_press_amount)
    return;
  UpdateDerivedKeyStatesAndProcessEvents(key, type);
}

// Recalculates all state for derived keys that could depend on key, and generates events for them.
// Also, handle all events explicitly given to us in events_so_far
void Input::UpdateDerivedKeyStatesAndProcessEvents(const GlopKey &key, KeyEvent::Type event_type) {
  // Update derived key states
  vector<GlopKey> released_keys;
  if (event_type == KeyEvent::Release)
    released_keys.push_back(key);
  if (key.IsJoystickKey())
    UpdateDerivedKeyState(GlopKey(key.index, kDeviceAnyJoystick), &released_keys);
  for (int k = 0; k < GetNumDerivedKeys(); k++)
    UpdateDerivedKeyState(GlopKey(k, kDeviceDerived), &released_keys);

  // Handle releases
  if (released_keys.size() > 0)
    OnKeyEvent(KeyEvent(released_keys, KeyEvent::Release));

  // Handle presses
  if (event_type != KeyEvent::Nothing && event_type != KeyEvent::Release) {
    vector<GlopKey> pressed_keys(1, key);
    for (int pass = 0; pass < 2; pass++)
    for (int i = 0; i < (pass == 0? kNumJoystickKeys : GetNumDerivedKeys()); i++) {
      GlopKey derived_key(i, (pass == 0? kDeviceAnyJoystick : kDeviceDerived));
      bool is_active = false;
      for (int j = 0; j < (int)pressed_keys.size(); j++)
        is_active |= IsDerivedKeyBindingActive(derived_key, pressed_keys[j]);
      if (is_active) {
        pressed_keys.push_back(derived_key);
        GetKeyState(derived_key)->OnKeyEvent(event_type);
      }
>>>>>>> 34730805
    }
    OnKeyEvent(KeyEvent(pressed_keys, event_type));
  }
<<<<<<< HEAD
  for (int k = 0; k < GetNumDerivedKeys(); k++)
    UpdateDerivedKeyState(GlopKey(k, kDeviceDerived), &key_events);
  if (key_events.size() != 0)
    OnKeyEvents(key_events, 0);
=======
>>>>>>> 34730805
}

// Recalculates all state for a derived key, and appends any events caused by this into the
// key_events vector.
<<<<<<< HEAD
void Input::UpdateDerivedKeyState(const GlopKey &key, vector<KeyEvent> *key_events) {
=======
void Input::UpdateDerivedKeyState(const GlopKey &key, vector<GlopKey> *released_keys) {
>>>>>>> 34730805
  float amount = 0.0f;
  bool is_down = false;
 
  // Get press amount for any-joystick derived keys
  if (key.device == kDeviceAnyJoystick) {
<<<<<<< HEAD
    if (key.IsJoystickAxis()) {
      int axis = key.GetJoystickAxisNumber();
      for (int i = 0; i < GetNumJoysticks(); i++) {
        amount += GetKeyPressAmountNow(GetJoystickAxisPos(axis, i)) -
                  GetKeyPressAmountNow(GetJoystickAxisNeg(axis, i));
      }
      if (key.IsJoystickAxisNeg())
        amount = -amount;
    } else {
      for (int i = 0; i < GetNumJoysticks(); i++)
        amount += GetKeyPressAmountNow(GlopKey(key.index, i));
    }
    if (amount > 0)
      is_down = true;
    else
      amount = 0;
=======
    for (int i = 0; i < GetNumJoysticks(); i++)
      amount += GetKeyPressAmountNow(GlopKey(key.index, i));
    if (amount > 0)
      is_down = true;
>>>>>>> 34730805
  }

  // Get press amount for normal derived keys
  else {
    for (int i = 0; i < (int)derived_key_bindings_[key.index].size(); i++) {
      bool is_binding_down = true;
      for (int j = 0; j < (int)derived_key_bindings_[key.index][i].modifiers.size(); j++)
      if (IsKeyDownNow(derived_key_bindings_[key.index][i].modifiers[j]) !=
          derived_key_bindings_[key.index][i].down[j])
        is_binding_down = false;
      if (is_binding_down && IsKeyDownNow(derived_key_bindings_[key.index][i].key)) {
        is_down = true;
        amount += GetKeyPressAmountNow(derived_key_bindings_[key.index][i].key);
      }
    }
  }

  // Update the state and return value
  KeyState *state = GetKeyState(key);
  state->SetPressAmount(amount);
<<<<<<< HEAD
  KeyEvent::Type type = state->SetIsDown(is_down);
  if (type != KeyEvent::Nothing)
    key_events->push_back(KeyEvent(key, type));
}

// Returns whether the derived key given by key is pressed because it has an active binding with
// main key given by binding.
// Precondition: binding itself is always down, although the state of any relevant modifier keys
//               is unknonw.
bool Input::IsDerivedKeyBindingActive(const GlopKey &key, const GlopKey &binding) {
  // Handle joystick derived keys. Note that even if binding is down for a joystick axis, key itself
  // might not be down. This could happen if one controller is moving right, but all others are
  // moving left.
  if (key.device == kDeviceAnyJoystick) {
    return key.index == binding.index && IsKeyDownNow(key);
=======
  if (state->IsDownNow() != is_down) {
    state->SetIsDown(is_down, false);
    if (!is_down)
      released_keys->push_back(key);
  }
}

// Returns whether derived_key is down and it has an active binding with query_key as the primary
// key in that binding. Technically:
//  - Returns true if derived_key is device kDeviceAnyJoystick and query_key is the corresponding
//    key on a joystick.
//  - Returns true if derived_key is device kDeviceDerived and query_key is the main key in a
//    binding all of whose modifiers are in the correct position.
bool Input::IsDerivedKeyBindingActive(const GlopKey &derived_key, const GlopKey &query_key) {
  // Make sure the key is pressed first of all
  if (!IsKeyDownNow(derived_key))
    return false;

  // Handle joystick derived keys.
  if (derived_key.device == kDeviceAnyJoystick) {
    return derived_key.index == query_key.index && query_key.IsJoystickKey();
>>>>>>> 34730805
  } 
  
  // Handle standard derived keys
  else {
<<<<<<< HEAD
    for (int i = 0; i < (int)derived_key_bindings_[key.index].size(); i++)
    if (derived_key_bindings_[key.index][i].key == binding) {
      bool is_binding_down = true;
      for (int j = 0; j < (int)derived_key_bindings_[key.index][i].modifiers.size(); j++)
      if (IsKeyDownNow(derived_key_bindings_[key.index][i].modifiers[j]) !=
          derived_key_bindings_[key.index][i].down[j])
=======
    for (int i = 0; i < (int)derived_key_bindings_[derived_key.index].size(); i++)
    if (derived_key_bindings_[derived_key.index][i].key == query_key) {
      bool is_binding_down = true;
      for (int j = 0; j < (int)derived_key_bindings_[derived_key.index][i].modifiers.size(); j++)
      if (IsKeyDownNow(derived_key_bindings_[derived_key.index][i].modifiers[j]) !=
          derived_key_bindings_[derived_key.index][i].down[j])
>>>>>>> 34730805
        is_binding_down = false;
      if (is_binding_down)
        return true;
    }
  }
  return false;
}

<<<<<<< HEAD
// Updates internal records and sends out notifications on a key event.
void Input::OnKeyEvents(const vector<KeyEvent> &events, int dt) {
  // Find simultaneous repeat events
  vector<KeyEvent> all_events = events;
  if (events.size() > 0 && events[0].IsPress()) {
    for (int pass = 0; pass < 2; pass++)
    for (int i = 0; i < (pass == 0? kNumJoystickKeys : GetNumDerivedKeys()); i++) {
      GlopKey test_key(i, (pass == 0? kDeviceAnyJoystick : kDeviceDerived));
      bool is_matched = false, is_active = false;
      for (int j = 0; j < (int)all_events.size(); j++) {
        is_matched |= (test_key == all_events[j].key);
        is_active |= IsDerivedKeyBindingActive(test_key, all_events[j].key);
      }
      if (is_active && !is_matched) {
        all_events.push_back(KeyEvent(test_key, KeyEvent::RepeatPress));
        GetKeyState(test_key)->OnKeyEventRepeatPress();
      }
    }
  }

  // Handle the events
  for (int i = 0; i < (int)all_events.size(); i++)
  if (all_events[i].IsPress())
    pressed_keys_frame_.push_back(all_events[i].key);
  window_->OnKeyEvents(all_events, dt);
  for (List<KeyListener*>::iterator it = key_listeners_.begin(); it != key_listeners_.end(); ++it)
    (*it)->OnKeyEvents(all_events, dt);
}
=======
>>>>>>> 34730805

// Returns a pointer to the KeyState corresponding to a given GlopKey.
const Input::KeyState *Input::GetKeyState(const GlopKey &key) const {
  switch (key.device) {
    case kDeviceKeyboard:
      ASSERT(key.index >= 0 && key.index < kNumKeyboardKeys);
      return &keyboard_key_trackers_[key.index].GetState();
    case kDeviceAnyJoystick:
      ASSERT(key.index >= 0 && key.index < kNumJoystickKeys);
      return &any_joystick_key_states_[key.index];
    case kDeviceDerived:
      ASSERT(key.index >= 0 && key.index < GetNumDerivedKeys());
      return &derived_key_states_[key.index];
    default:
      ASSERT(key.device >= 0 && key.index >= 0 && key.index < kNumJoystickKeys);
      if (key.device < GetNumJoysticks())
        return &joystick_key_trackers_[key.device][key.index].GetState();
      else
        return 0;
  };
}

Input::KeyTracker *Input::GetNonDerivedKeyTracker(const GlopKey &key) {
  switch (key.device) {
    case kDeviceKeyboard:
      return &keyboard_key_trackers_[key.index];
    default:
      return &joystick_key_trackers_[key.device][key.index];
  };
}

// Figures out whether the OS should be displaying or hiding our cursor, and then informs it if
// it is doing the wrong thing.
void Input::UpdateOsCursorVisibility() {
  bool is_in_focus, focus_changed;
  bool os_is_visible = true;
  int width, height;
  if (!is_cursor_visible_) {
    Os::GetWindowFocusState(window_->os_data_, &is_in_focus, &focus_changed);
    Os::GetWindowSize(window_->os_data_, &width, &height);
    os_is_visible = (!is_in_focus || mouse_x_ < 0 || mouse_y_ < 0 ||
                      mouse_x_ >= width || mouse_y_ >= height);
  }
  if (os_is_visible != os_is_cursor_visible_) {
    Os::ShowMouseCursor(os_is_visible);
    os_is_cursor_visible_ = os_is_visible;
  }
}<|MERGE_RESOLUTION|>--- conflicted
+++ resolved
@@ -44,7 +44,7 @@
   0, 0, 0, 0, 0,
   "Caps lock", "Num lock", "Scroll lock", "Print screen", "Pause",          // 150
   "Left shift", "Right shift", "Left control", "Right control", "Left alt",
-  "Right alt", "LeftGui", "RightGui", 0, 0,
+  "Right alt", 0, 0, 0, 0,
   0, "Right", "Left", "Up", "Down",
   "Key pad /", "Key pad *", "Key pad -", "Key pad +", "Key pad enter",
   "Key pad .", "Key pad =", "Key pad 0", "Key pad 1", "Key pad 2",
@@ -281,19 +281,6 @@
 Input::KeyState::KeyState()
 : press_amount_now_(0), press_amount_frame_(0),
   is_down_now_(false), is_down_frame_(false),
-<<<<<<< HEAD
-  total_frame_time_(0),  double_press_time_left_(0),
-  was_pressed_(false), was_pressed_no_repeats_(false), was_released_(false) {}
-
-KeyEvent::Type Input::KeyState::SetIsDown(bool is_down) {
-  bool changed_state = (is_down != is_down_now_);
-  is_down_now_ = is_down;
-  is_down_frame_ |= is_down;
-  if (!changed_state)
-    return KeyEvent::Nothing;
-  if (is_down) {
-    was_pressed_ = was_pressed_no_repeats_ = true;
-=======
   total_frame_time_(0), double_press_time_left_(0), 
   was_pressed_(false), was_pressed_no_repeats_(false), was_released_(false) {}
 
@@ -308,7 +295,6 @@
   }
   if (generate_press_events) {
     was_pressed_ = true;
->>>>>>> 34730805
     if (double_press_time_left_ > 0) {
       double_press_time_left_ = 0;
       return KeyEvent::DoublePress;
@@ -317,20 +303,11 @@
       return KeyEvent::Press;
     }
   } else {
-<<<<<<< HEAD
-    was_released_ = true;
-    return KeyEvent::Release;
-  }
-}
-
-void Input::KeyState::OnKeyEventDt(int dt) {
-=======
     return KeyEvent::Nothing;
   }
 }
 
 void Input::KeyState::OnDt(int dt) {
->>>>>>> 34730805
   press_amount_frame_ = (press_amount_frame_ * total_frame_time_ + press_amount_now_ * dt) /
                         (total_frame_time_ + dt);
   total_frame_time_ += dt;
@@ -381,16 +358,10 @@
 }
 
 const GlopKey &Input::WaitForKeyPress(bool accept_clicks, bool accept_modifiers,
-<<<<<<< HEAD
-                                      bool accept_motion) {
-  // Note that we need to think before checking for key presses. This ensures we don't exit
-  // immediately if a key was already pressed this frame.
-=======
                                       bool accept_motion) {                                        
   // Note that we need to think before checking for key presses. This ensures we don't exit
   // immediately if a key was already pressed this frame.
   system()->Think();
->>>>>>> 34730805
   while (1) {
     system()->Think();
     const GlopKey &key = GetKeyPress(accept_clicks, accept_modifiers, accept_motion);
@@ -498,12 +469,8 @@
 // ==========
 
 Input::KeyTracker::KeyTracker()
-<<<<<<< HEAD
-: requested_press_amount_(0), release_delay_left_(0), release_delay_(0), repeat_delay_left_(0) {}
-=======
 : requested_press_amount_(0), release_delay_left_(0), release_delay_(0),
   repeat_delay_left_(0) {}
->>>>>>> 34730805
 
 KeyEvent::Type Input::KeyTracker::SetPressAmount(float amount) {
   requested_press_amount_ = amount;
@@ -514,11 +481,7 @@
     release_delay_left_ = release_delay_;
     if (!state_.IsDownNow()) {
       repeat_delay_left_ = kRepeatDelay;
-<<<<<<< HEAD
-      return state_.SetIsDown(true);
-=======
       return state_.SetIsDown(true, true);
->>>>>>> 34730805
     }
 
     // For the mouse wheel, we hold the press amount down for a period of time to make it function
@@ -532,11 +495,7 @@
   else if (state_.IsDownNow()) {
     if (release_delay_ == 0) {
       state_.SetPressAmount(0);
-<<<<<<< HEAD
-      return state_.SetIsDown(false);
-=======
       return state_.SetIsDown(false, true);
->>>>>>> 34730805
     } else if (!mouse_wheel_hack_) {
       state_.SetPressAmount(0);
     }
@@ -546,15 +505,6 @@
 
 KeyEvent::Type Input::KeyTracker::Clear() {
   state_.SetPressAmount(0);
-<<<<<<< HEAD
-  return state_.SetIsDown(false);
-}
-
-KeyEvent::Type Input::KeyTracker::OnKeyEventDt(int dt) {
-  if (dt == 0)
-    return KeyEvent::Nothing;
-  state_.OnKeyEventDt(dt);
-=======
   return state_.SetIsDown(false, true);
 }
 
@@ -562,7 +512,6 @@
   if (dt == 0)
     return KeyEvent::Nothing;
   state_.OnDt(dt);
->>>>>>> 34730805
 
   if (state_.IsDownNow()) {
     // Handle releases
@@ -570,11 +519,7 @@
       release_delay_left_ -= dt;
       if (release_delay_left_ <= 0) {
         state_.SetPressAmount(0);
-<<<<<<< HEAD
-        return state_.SetIsDown(false);
-=======
         return state_.SetIsDown(false, true);
->>>>>>> 34730805
       }
     }
 
@@ -582,11 +527,7 @@
     if (state_.IsDownNow() && !mouse_wheel_hack_) {
       repeat_delay_left_ -= dt;
       if (repeat_delay_left_ <= 0) {
-<<<<<<< HEAD
-        state_.OnKeyEventRepeatPress();
-=======
         state_.OnKeyEvent(KeyEvent::RepeatPress);
->>>>>>> 34730805
         repeat_delay_left_ += kRepeatRate;
         return KeyEvent::RepeatPress;
       }
@@ -664,16 +605,6 @@
   derived_key_states_.resize(GetNumDerivedKeys());
   for (int i = 0; i < GetNumDerivedKeys(); i++) {
     GlopKey key(i, kDeviceDerived);
-<<<<<<< HEAD
-    vector<KeyEvent> key_events;
-    UpdateDerivedKeyState(key, &key_events);
-    if (key_events.size() > 0)
-      OnKeyEvents(key_events, 0);
-  }
-
-  // Update mouse and joystick status. If the number of joysticks changes, we do a full reset of all
-  // input data.
-=======
     vector<GlopKey> released_keys;
     UpdateDerivedKeyState(key, &released_keys);
     if (released_keys.size() > 0)
@@ -682,7 +613,6 @@
 
   // Update mouse and joystick status. If the number of joysticks changes, we do a full reset of
   // all input data.
->>>>>>> 34730805
   UpdateOsCursorVisibility();
   if (joystick_refresh_time_ < kJoystickRefreshDelay) {
     joystick_refresh_time_ += frame_dt;
@@ -720,15 +650,8 @@
     for (int i = kMinDevice; i <= GetMaxDevice(); i++)
     for (int j = 0; j < GetNumKeys(i); j++)
     if (!GlopKey(j, i).IsDerivedKey()) {
-<<<<<<< HEAD
-      if (GetNonDerivedKeyTracker(GlopKey(j, i))->Clear() == KeyEvent::Release) {
-        UpdateDerivedKeyStatesAndProcessEvents(GlopKey(j, i),
-          vector<KeyEvent>(1, KeyEvent(GlopKey(j, i), KeyEvent::Release)));
-      }
-=======
       if (GetNonDerivedKeyTracker(GlopKey(j, i))->Clear() == KeyEvent::Release)
         UpdateDerivedKeyStatesAndProcessEvents(GlopKey(j, i), KeyEvent::Release);
->>>>>>> 34730805
     }
   }
 
@@ -771,23 +694,12 @@
       for (int j = kMinDevice; j <= GetMaxDevice(); j++)
       for (int k = 0; k < GetNumKeys(j); k++)
       if (GlopKey(k, j).IsDerivedKey()) {
-<<<<<<< HEAD
-        GetKeyState(GlopKey(k, j))->OnKeyEventDt(kTimeGranularity);
-      } else {
-        KeyTracker *info = GetNonDerivedKeyTracker(GlopKey(k, j));
-        KeyEvent::Type type = info->OnKeyEventDt(kTimeGranularity);
-        if (type != KeyEvent::Nothing) {
-          UpdateDerivedKeyStatesAndProcessEvents(GlopKey(k, j),
-            vector<KeyEvent>(1, KeyEvent(GlopKey(k, j), type)));
-        }
-=======
         GetKeyState(GlopKey(k, j))->OnDt(kTimeGranularity);
       } else {
         KeyTracker *info = GetNonDerivedKeyTracker(GlopKey(k, j));
         KeyEvent::Type type = info->OnDt(kTimeGranularity);
         if (type != KeyEvent::Nothing)
           UpdateDerivedKeyStatesAndProcessEvents(GlopKey(k, j), type);
->>>>>>> 34730805
       }
       float mouse_scale = mouse_sensitivity_ * kBaseMouseSensitivity / kTimeGranularity;
       SetNonDerivedKeyPressAmount(kMouseUp, -mouse_dy_ * mouse_scale);
@@ -795,11 +707,7 @@
       SetNonDerivedKeyPressAmount(kMouseDown, mouse_dy_ * mouse_scale);
       SetNonDerivedKeyPressAmount(kMouseLeft, -mouse_dx_ * mouse_scale);
       mouse_dx_ = mouse_dy_ = 0;
-<<<<<<< HEAD
-      OnKeyEvents(vector<KeyEvent>(0), kTimeGranularity);
-=======
       OnKeyEvent(KeyEvent(kTimeGranularity));
->>>>>>> 34730805
     }
 
     // Update the new settings
@@ -828,8 +736,6 @@
     down_keys_frame_.push_back(GlopKey(j, i));
 }
 
-<<<<<<< HEAD
-=======
 void Input::OnKeyEvent(const KeyEvent &event) {
   if (event.IsPress())
   for (int i = 0; i < (int)event.keys.size(); i++)
@@ -840,7 +746,6 @@
     (*it)->OnKeyEvent(event);
 }
 
->>>>>>> 34730805
 // Updates the press amount of a non-derived key, propogating the effect to derived keys, and
 // handling any events caused in the meantime.
 void Input::SetNonDerivedKeyPressAmount(const GlopKey &key, float press_amount) {
@@ -850,30 +755,6 @@
     press_amount = (press_amount - kJoystickAxisThreshold) / (1 - kJoystickAxisThreshold);
   float old_press_amount = info->GetPressAmountNow();
   press_amount = max(press_amount, 0.0f);
-<<<<<<< HEAD
-  vector<KeyEvent> key_events;
-  KeyEvent::Type type = info->SetPressAmount(press_amount);
-
-  // Handle events
-  if (type != KeyEvent::Nothing)
-    key_events.push_back(KeyEvent(key, type));
-  else if (press_amount == old_press_amount)
-    return;
-  UpdateDerivedKeyStatesAndProcessEvents(key, key_events);
-}
-
-// Recalculates all state for derived keys that could depend on key, and generate events for them.
-// Also, handle all events explicitly given to us in events_so_far
-void Input::UpdateDerivedKeyStatesAndProcessEvents(const GlopKey &key,
-  const vector<KeyEvent> &events_so_far) {
-  vector<KeyEvent> key_events = events_so_far;
-  if (key.IsJoystickKey()) {
-    if (key.IsJoystickAxis()) {
-      UpdateDerivedKeyState(GetJoystickAxisPos(key.GetJoystickAxisNumber()), &key_events);
-      UpdateDerivedKeyState(GetJoystickAxisNeg(key.GetJoystickAxisNumber()), &key_events);
-    } else {
-      UpdateDerivedKeyState(GlopKey(key.index, kDeviceAnyJoystick), &key_events);
-=======
   KeyEvent::Type type = info->SetPressAmount(press_amount);
   vector<GlopKey> keys_affected;
 
@@ -912,54 +793,23 @@
         pressed_keys.push_back(derived_key);
         GetKeyState(derived_key)->OnKeyEvent(event_type);
       }
->>>>>>> 34730805
     }
     OnKeyEvent(KeyEvent(pressed_keys, event_type));
   }
-<<<<<<< HEAD
-  for (int k = 0; k < GetNumDerivedKeys(); k++)
-    UpdateDerivedKeyState(GlopKey(k, kDeviceDerived), &key_events);
-  if (key_events.size() != 0)
-    OnKeyEvents(key_events, 0);
-=======
->>>>>>> 34730805
 }
 
 // Recalculates all state for a derived key, and appends any events caused by this into the
 // key_events vector.
-<<<<<<< HEAD
-void Input::UpdateDerivedKeyState(const GlopKey &key, vector<KeyEvent> *key_events) {
-=======
 void Input::UpdateDerivedKeyState(const GlopKey &key, vector<GlopKey> *released_keys) {
->>>>>>> 34730805
   float amount = 0.0f;
   bool is_down = false;
  
   // Get press amount for any-joystick derived keys
   if (key.device == kDeviceAnyJoystick) {
-<<<<<<< HEAD
-    if (key.IsJoystickAxis()) {
-      int axis = key.GetJoystickAxisNumber();
-      for (int i = 0; i < GetNumJoysticks(); i++) {
-        amount += GetKeyPressAmountNow(GetJoystickAxisPos(axis, i)) -
-                  GetKeyPressAmountNow(GetJoystickAxisNeg(axis, i));
-      }
-      if (key.IsJoystickAxisNeg())
-        amount = -amount;
-    } else {
-      for (int i = 0; i < GetNumJoysticks(); i++)
-        amount += GetKeyPressAmountNow(GlopKey(key.index, i));
-    }
-    if (amount > 0)
-      is_down = true;
-    else
-      amount = 0;
-=======
     for (int i = 0; i < GetNumJoysticks(); i++)
       amount += GetKeyPressAmountNow(GlopKey(key.index, i));
     if (amount > 0)
       is_down = true;
->>>>>>> 34730805
   }
 
   // Get press amount for normal derived keys
@@ -980,23 +830,6 @@
   // Update the state and return value
   KeyState *state = GetKeyState(key);
   state->SetPressAmount(amount);
-<<<<<<< HEAD
-  KeyEvent::Type type = state->SetIsDown(is_down);
-  if (type != KeyEvent::Nothing)
-    key_events->push_back(KeyEvent(key, type));
-}
-
-// Returns whether the derived key given by key is pressed because it has an active binding with
-// main key given by binding.
-// Precondition: binding itself is always down, although the state of any relevant modifier keys
-//               is unknonw.
-bool Input::IsDerivedKeyBindingActive(const GlopKey &key, const GlopKey &binding) {
-  // Handle joystick derived keys. Note that even if binding is down for a joystick axis, key itself
-  // might not be down. This could happen if one controller is moving right, but all others are
-  // moving left.
-  if (key.device == kDeviceAnyJoystick) {
-    return key.index == binding.index && IsKeyDownNow(key);
-=======
   if (state->IsDownNow() != is_down) {
     state->SetIsDown(is_down, false);
     if (!is_down)
@@ -1018,26 +851,16 @@
   // Handle joystick derived keys.
   if (derived_key.device == kDeviceAnyJoystick) {
     return derived_key.index == query_key.index && query_key.IsJoystickKey();
->>>>>>> 34730805
   } 
   
   // Handle standard derived keys
   else {
-<<<<<<< HEAD
-    for (int i = 0; i < (int)derived_key_bindings_[key.index].size(); i++)
-    if (derived_key_bindings_[key.index][i].key == binding) {
-      bool is_binding_down = true;
-      for (int j = 0; j < (int)derived_key_bindings_[key.index][i].modifiers.size(); j++)
-      if (IsKeyDownNow(derived_key_bindings_[key.index][i].modifiers[j]) !=
-          derived_key_bindings_[key.index][i].down[j])
-=======
     for (int i = 0; i < (int)derived_key_bindings_[derived_key.index].size(); i++)
     if (derived_key_bindings_[derived_key.index][i].key == query_key) {
       bool is_binding_down = true;
       for (int j = 0; j < (int)derived_key_bindings_[derived_key.index][i].modifiers.size(); j++)
       if (IsKeyDownNow(derived_key_bindings_[derived_key.index][i].modifiers[j]) !=
           derived_key_bindings_[derived_key.index][i].down[j])
->>>>>>> 34730805
         is_binding_down = false;
       if (is_binding_down)
         return true;
@@ -1046,37 +869,6 @@
   return false;
 }
 
-<<<<<<< HEAD
-// Updates internal records and sends out notifications on a key event.
-void Input::OnKeyEvents(const vector<KeyEvent> &events, int dt) {
-  // Find simultaneous repeat events
-  vector<KeyEvent> all_events = events;
-  if (events.size() > 0 && events[0].IsPress()) {
-    for (int pass = 0; pass < 2; pass++)
-    for (int i = 0; i < (pass == 0? kNumJoystickKeys : GetNumDerivedKeys()); i++) {
-      GlopKey test_key(i, (pass == 0? kDeviceAnyJoystick : kDeviceDerived));
-      bool is_matched = false, is_active = false;
-      for (int j = 0; j < (int)all_events.size(); j++) {
-        is_matched |= (test_key == all_events[j].key);
-        is_active |= IsDerivedKeyBindingActive(test_key, all_events[j].key);
-      }
-      if (is_active && !is_matched) {
-        all_events.push_back(KeyEvent(test_key, KeyEvent::RepeatPress));
-        GetKeyState(test_key)->OnKeyEventRepeatPress();
-      }
-    }
-  }
-
-  // Handle the events
-  for (int i = 0; i < (int)all_events.size(); i++)
-  if (all_events[i].IsPress())
-    pressed_keys_frame_.push_back(all_events[i].key);
-  window_->OnKeyEvents(all_events, dt);
-  for (List<KeyListener*>::iterator it = key_listeners_.begin(); it != key_listeners_.end(); ++it)
-    (*it)->OnKeyEvents(all_events, dt);
-}
-=======
->>>>>>> 34730805
 
 // Returns a pointer to the KeyState corresponding to a given GlopKey.
 const Input::KeyState *Input::GetKeyState(const GlopKey &key) const {
